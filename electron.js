--- conflicted
+++ resolved
@@ -511,19 +511,12 @@
 if (!gotTheLock) {
     app.quit();
 } else {
-<<<<<<< HEAD
     app.on('second-instance', (event, commandLine, workingDirectory) => {
         if (mainWindow) {
             if (mainWindow.isMinimized()) mainWindow.restore();
             createOrShowMainWindow();
         }
-=======
-  app.on('second-instance', (event, commandLine, workingDirectory) => {
-    if (mainWindow) {
-      if (mainWindow.isMinimized()) mainWindow.restore();
-      createOrShowMainWindow(); 
-    }
-  });
+    });
 
 app.whenReady().then(async() => {
     try {
@@ -550,129 +543,104 @@
       if(!restartInitiated) {
           logToRenderer(serverType, 'Configuration changed detected. Changes will apply on next start.');
       }
->>>>>>> 1263a7ff
-    });
-
-    app.whenReady().then(() => {
-        configManager.initialize();
-
-        configManager.on('configChanged', async (serverType) => {
-            const isBackendChange = serverType === 'backend';
-            const backendRunning = !!backendProcess;
-            const frontendRunning = !!frontendProcess;
-
-            let restartInitiated = false;
-
-            // Restart the changed server if it was running
-            if ((isBackendChange && backendRunning) || (!isBackendChange && frontendRunning)) {
-                logToRenderer(serverType, 'Configuration changed detected. Restarting server...');
-                await restartServer(serverType);
-                restartInitiated = true;
+    });
+    
+    // --- Create Application Menu --- 
+    const menuTemplate = [
+      // { role: 'appMenu' } // macOS only
+      ...(process.platform === 'darwin' ? [{ 
+        label: app.name, 
+        submenu: [
+          { role: 'about' },
+          { type: 'separator' },
+          { role: 'services' },
+          { type: 'separator' },
+          { role: 'hide' },
+          { role: 'hideOthers' },
+          { role: 'unhide' },
+          { type: 'separator' },
+          { label: 'Quit', accelerator: 'CmdOrCtrl+Q', click: () => { app.isQuitting = true; quitApplication(); } }
+        ]
+      }] : []),
+      // { role: 'fileMenu' }
+      {
+        label: 'File',
+        submenu: [
+          process.platform === 'darwin' ? { role: 'close' } : { label: 'Close Window', accelerator: 'Alt+F4', click: () => mainWindow?.hide() }, // Custom close/hide
+          { label: 'Quit', accelerator: 'CmdOrCtrl+Q', click: () => { app.isQuitting = true; quitApplication(); } } // Ensure quit is available
+        ]
+      },
+      // { role: 'editMenu' }
+      {
+        label: 'Edit',
+        submenu: [
+          { role: 'undo' },
+          { role: 'redo' },
+          { type: 'separator' },
+          { role: 'cut' },
+          { role: 'copy' },
+          { role: 'paste' },
+          ...(process.platform === 'darwin' ? [
+            { role: 'pasteAndMatchStyle' },
+            { role: 'delete' },
+            { role: 'selectAll' },
+            { type: 'separator' },
+            {
+              label: 'Speech',
+              submenu: [
+                { role: 'startSpeaking' },
+                { role: 'stopSpeaking' }
+              ]
             }
-            // If backend config changed AND frontend was running, restart frontend (handled within restartServer)
-            // No need for extra logic here now
-
-            if (!restartInitiated) {
-                logToRenderer(serverType, 'Configuration changed detected. Changes will apply on next start.');
-            }
-        });
-
-        // --- Create Application Menu --- 
-        const menuTemplate = [
-            // { role: 'appMenu' } // macOS only
-            ...(process.platform === 'darwin' ? [{
-                label: app.name,
-                submenu: [
-                    { role: 'about' },
-                    { type: 'separator' },
-                    { role: 'services' },
-                    { type: 'separator' },
-                    { role: 'hide' },
-                    { role: 'hideOthers' },
-                    { role: 'unhide' },
-                    { type: 'separator' },
-                    { label: 'Quit', accelerator: 'CmdOrCtrl+Q', click: () => { app.isQuitting = true; quitApplication(); } }
-                ]
-            }] : []),
-            // { role: 'fileMenu' }
-            {
-                label: 'File',
-                submenu: [
-                    process.platform === 'darwin' ? { role: 'close' } : { label: 'Close Window', accelerator: 'Alt+F4', click: () => mainWindow?.hide() }, // Custom close/hide
-                    { label: 'Quit', accelerator: 'CmdOrCtrl+Q', click: () => { app.isQuitting = true; quitApplication(); } } // Ensure quit is available
-                ]
-            },
-            // { role: 'editMenu' }
-            {
-                label: 'Edit',
-                submenu: [
-                    { role: 'undo' },
-                    { role: 'redo' },
-                    { type: 'separator' },
-                    { role: 'cut' },
-                    { role: 'copy' },
-                    { role: 'paste' },
-                    ...(process.platform === 'darwin' ? [
-                        { role: 'pasteAndMatchStyle' },
-                        { role: 'delete' },
-                        { role: 'selectAll' },
-                        { type: 'separator' },
-                        {
-                            label: 'Speech',
-                            submenu: [
-                                { role: 'startSpeaking' },
-                                { role: 'stopSpeaking' }
-                            ]
-                        }
-                    ] : [
-                        { role: 'delete' },
-                        { type: 'separator' },
-                        { role: 'selectAll' }
-                    ])
-                ]
-            },
-            // { role: 'viewMenu' }
-            {
-                label: 'View',
-                submenu: [
-                    { role: 'reload' },
-                    { role: 'forceReload' },
-                    { role: 'toggleDevTools' },
-                    { type: 'separator' },
-                    { role: 'resetZoom' },
-                    { role: 'zoomIn' },
-                    { role: 'zoomOut' },
-                    { type: 'separator' },
-                    { role: 'togglefullscreen' }
-                ]
-            },
-            // { role: 'windowMenu' }
-            {
-                label: 'Window',
-                submenu: [
-                    { role: 'minimize' },
-                    { role: 'zoom' }, // Maximize/Restore
-                    ...(process.platform === 'darwin' ? [
-                        { type: 'separator' },
-                        { role: 'front' },
-                        { type: 'separator' },
-                        { role: 'window' }
-                    ] : [
-                        { label: 'Hide', click: () => mainWindow?.hide() } // Custom Hide for non-mac
-                    ])
-                ]
-            },
-            {
-                role: 'help',
-                submenu: [
-                    // Add relevant help links here if desired
-                    {
-                        label: 'Learn More (Placeholder)'
-                        // click: async () => { await shell.openExternal('https://electronjs.org') }
-                    }
-                ]
-            }
-        ];
+          ] : [
+            { role: 'delete' },
+            { type: 'separator' },
+            { role: 'selectAll' }
+          ])
+        ]
+      },
+      // { role: 'viewMenu' }
+      {
+        label: 'View',
+        submenu: [
+          { role: 'reload' },
+          { role: 'forceReload' },
+          { role: 'toggleDevTools' },
+          { type: 'separator' },
+          { role: 'resetZoom' },
+          { role: 'zoomIn' },
+          { role: 'zoomOut' },
+          { type: 'separator' },
+          { role: 'togglefullscreen' }
+        ]
+      },
+      // { role: 'windowMenu' }
+      {
+        label: 'Window',
+        submenu: [
+          { role: 'minimize' },
+          { role: 'zoom' }, // Maximize/Restore
+          ...(process.platform === 'darwin' ? [
+            { type: 'separator' },
+            { role: 'front' },
+            { type: 'separator' },
+            { role: 'window' }
+          ] : [
+            { label: 'Hide', click: () => mainWindow?.hide() } // Custom Hide for non-mac
+          ])
+        ]
+      },
+      {
+        role: 'help',
+        submenu: [
+          // Add relevant help links here if desired
+          {
+            label: 'Learn More (Placeholder)'
+            // click: async () => { await shell.openExternal('https://electronjs.org') }
+          }
+        ]
+      }
+    ];
 
         const menu = Menu.buildFromTemplate(menuTemplate);
         Menu.setApplicationMenu(menu);
@@ -681,19 +649,15 @@
         createTray();
         createOrShowMainWindow();
 
-        app.on('activate', function () {
-            if (BrowserWindow.getAllWindows().length === 0) createOrShowMainWindow();
-            else if (mainWindow) mainWindow.show();
-        });
-    });
-<<<<<<< HEAD
-=======
+    app.on('activate', function () {
+      if (BrowserWindow.getAllWindows().length === 0) createOrShowMainWindow();
+      else if (mainWindow) mainWindow.show(); 
+    });
     } catch (error) {
         console.error('Failed during startup:', error);
         app.quit();
     }
   });
->>>>>>> 1263a7ff
 
     app.on('window-all-closed', () => {
         if (process.platform !== 'darwin') {
